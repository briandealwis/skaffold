--- conflicted
+++ resolved
@@ -258,24 +258,9 @@
 	MethodConfig        *[]jsonMC
 	RetryThrottling     *retryThrottlingPolicy
 	HealthCheckConfig   *healthCheckConfig
-<<<<<<< HEAD
-}
-
-func init() {
-	internal.ParseServiceConfig = func(sc string) (interface{}, error) {
-		return parseServiceConfig(sc)
-	}
 }
 
 func parseServiceConfig(js string) (*ServiceConfig, error) {
-	if len(js) == 0 {
-		return nil, fmt.Errorf("no JSON service config provided")
-	}
-=======
-}
-
-func parseServiceConfig(js string) (*ServiceConfig, error) {
->>>>>>> cdffdadf
 	var rsc jsonSC
 	err := json.Unmarshal([]byte(js), &rsc)
 	if err != nil {
@@ -289,38 +274,8 @@
 		healthCheckConfig: rsc.HealthCheckConfig,
 		rawJSONString:     js,
 	}
-<<<<<<< HEAD
-	if rsc.LoadBalancingConfig != nil {
-		for i, lbcfg := range *rsc.LoadBalancingConfig {
-			if len(lbcfg) != 1 {
-				err := fmt.Errorf("invalid loadBalancingConfig: entry %v does not contain exactly 1 policy/config pair: %q", i, lbcfg)
-				grpclog.Warningf(err.Error())
-				return nil, err
-			}
-			var name string
-			var jsonCfg json.RawMessage
-			for name, jsonCfg = range lbcfg {
-			}
-			builder := balancer.Get(name)
-			if builder == nil {
-				continue
-			}
-			sc.lbConfig = &lbConfig{name: name}
-			if parser, ok := builder.(balancer.ConfigParser); ok {
-				var err error
-				sc.lbConfig.cfg, err = parser.ParseConfig(jsonCfg)
-				if err != nil {
-					return nil, fmt.Errorf("error parsing loadBalancingConfig for policy %q: %v", name, err)
-				}
-			} else if string(jsonCfg) != "{}" {
-				grpclog.Warningf("non-empty balancer configuration %q, but balancer does not implement ParseConfig", string(jsonCfg))
-			}
-			break
-		}
-=======
 	if rsc.MethodConfig == nil {
 		return &sc, nil
->>>>>>> cdffdadf
 	}
 
 	if rsc.MethodConfig == nil {
@@ -366,19 +321,11 @@
 	}
 
 	if sc.retryThrottling != nil {
-<<<<<<< HEAD
-		if mt := sc.retryThrottling.MaxTokens; mt <= 0 || mt > 1000 {
-			return nil, fmt.Errorf("invalid retry throttling config: maxTokens (%v) out of range (0, 1000]", mt)
-		}
-		if tr := sc.retryThrottling.TokenRatio; tr <= 0 {
-			return nil, fmt.Errorf("invalid retry throttling config: tokenRatio (%v) may not be negative", tr)
-=======
 		if sc.retryThrottling.MaxTokens <= 0 ||
 			sc.retryThrottling.MaxTokens > 1000 ||
 			sc.retryThrottling.TokenRatio <= 0 {
 			// Illegal throttling config; disable throttling.
 			sc.retryThrottling = nil
->>>>>>> cdffdadf
 		}
 	}
 	return &sc, nil
