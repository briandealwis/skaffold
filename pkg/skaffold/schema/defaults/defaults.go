--- conflicted
+++ resolved
@@ -297,7 +297,6 @@
 }
 
 func setDefaultPortForwardNamespace(pf *latest.PortForwardResource) {
-<<<<<<< HEAD
 	if pf.Namespace == "" {
 		ns, err := currentNamespace()
 		if err != nil {
@@ -305,13 +304,11 @@
 			return
 		}
 		pf.Namespace = ns
-=======
-	pf.Namespace = valueOrDefault(pf.Namespace, constants.DefaultPortForwardNamespace)
+	}
 }
 
 func setDefaultAddress(pf *latest.PortForwardResource) {
 	if pf.Address == "" {
 		pf.Address = constants.DefaultPortForwardAddress
->>>>>>> 65156a30
 	}
 }