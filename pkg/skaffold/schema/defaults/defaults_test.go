--- conflicted
+++ resolved
@@ -135,9 +135,7 @@
 		err = Set(cfg)
 
 		t.CheckNoError(err)
-<<<<<<< HEAD
-=======
-		t.CheckDeepEqual(constants.DefaultKanikoSecretName, cfg.Build.Cluster.PullSecretName)
+
 		t.CheckDeepEqual(constants.DefaultKanikoSecretMountPath, cfg.Build.Cluster.PullSecretMountPath)
 
 		// pull secret mount path set
@@ -157,9 +155,7 @@
 
 		err = Set(cfg)
 		t.CheckNoError(err)
-		t.CheckDeepEqual(constants.DefaultKanikoSecretName, cfg.Build.Cluster.PullSecretName)
 		t.CheckDeepEqual(path, cfg.Build.Cluster.PullSecretMountPath)
->>>>>>> fecda459
 
 		// default docker config
 		cfg.Pipeline.Build.BuildType.Cluster.DockerConfig = &latest.DockerConfig{}
