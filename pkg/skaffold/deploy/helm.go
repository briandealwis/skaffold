/*
Copyright 2019 The Skaffold Authors

Licensed under the Apache License, Version 2.0 (the "License");
you may not use this file except in compliance with the License.
You may obtain a copy of the License at

    http://www.apache.org/licenses/LICENSE-2.0

Unless required by applicable law or agreed to in writing, software
distributed under the License is distributed on an "AS IS" BASIS,
WITHOUT WARRANTIES OR CONDITIONS OF ANY KIND, either express or implied.
See the License for the specific language governing permissions and
limitations under the License.
*/

package deploy

import (
	"bufio"
	"bytes"
	"context"
<<<<<<< HEAD
	"encoding/json"
=======
	"errors"
>>>>>>> 9cd560bb
	"fmt"
	"io"
	"io/ioutil"
	"os"
	"os/exec"
	"path/filepath"
	"regexp"
	"sort"
	"strconv"
	"strings"
	"time"

	"github.com/blang/semver"
	"github.com/cenkalti/backoff/v4"
	"github.com/mitchellh/go-homedir"
	"github.com/sirupsen/logrus"

	"github.com/GoogleContainerTools/skaffold/pkg/skaffold/build"
	"github.com/GoogleContainerTools/skaffold/pkg/skaffold/color"
	"github.com/GoogleContainerTools/skaffold/pkg/skaffold/config"
	"github.com/GoogleContainerTools/skaffold/pkg/skaffold/constants"
	"github.com/GoogleContainerTools/skaffold/pkg/skaffold/docker"
	"github.com/GoogleContainerTools/skaffold/pkg/skaffold/schema/latest"
	"github.com/GoogleContainerTools/skaffold/pkg/skaffold/util"
	"github.com/GoogleContainerTools/skaffold/pkg/skaffold/walk"
	"github.com/GoogleContainerTools/skaffold/pkg/skaffold/warnings"
	"github.com/GoogleContainerTools/skaffold/pkg/skaffold/yaml"
)

var (
	// versionRegex extracts version from "helm version --client", for instance: "2.14.0-rc.2"
	versionRegex = regexp.MustCompile(`v(\d[\w.\-]+)`)

	// helm3Version represents the version cut-off for helm3 behavior
	helm3Version = semver.MustParse("3.0.0-beta.0")

	// helm31Version represents the version cut-off for helm3.1 post-renderer behavior
	helm31Version = semver.MustParse("3.1.0")

	// error to throw when helm version can't be determined
	versionErrorString = "failed to determine binary version: %w"
)

// HelmDeployer deploys workflows using the helm CLI
type HelmDeployer struct {
	*latest.HelmDeploy

	kubeContext string
	kubeConfig  string
	namespace   string

	// packaging temporary directory, used for predictable test output
	pkgTmpDir string

	labels map[string]string

	forceDeploy bool
	enableDebug bool

	// bV is the helm binary version
	bV semver.Version
}

// NewHelmDeployer returns a configured HelmDeployer
func NewHelmDeployer(cfg Config, labels map[string]string) *HelmDeployer {
	return &HelmDeployer{
		HelmDeploy:  cfg.Pipeline().Deploy.HelmDeploy,
		kubeContext: cfg.GetKubeContext(),
		kubeConfig:  cfg.GetKubeConfig(),
		namespace:   cfg.GetKubeNamespace(),
		forceDeploy: cfg.ForceDeploy(),
		labels:      labels,
		enableDebug: cfg.Mode() == config.RunModes.Debug,
	}
}

// Deploy deploys the build results to the Kubernetes cluster
func (h *HelmDeployer) Deploy(ctx context.Context, out io.Writer, builds []build.Artifact) ([]string, error) {
	hv, err := h.binVer(ctx)
	if err != nil {
		return nil, fmt.Errorf(versionErrorString, err)
	}

	logrus.Infof("Deploying with helm v%s ...", hv)

	var dRes []Artifact
	nsMap := map[string]struct{}{}
	valuesSet := map[string]bool{}

	// Deploy every release
	for _, r := range h.Releases {
		results, err := h.deployRelease(ctx, out, r, builds, valuesSet, hv)
		if err != nil {
			releaseName, _ := util.ExpandEnvTemplate(r.Name, nil)
			return nil, fmt.Errorf("deploying %q: %w", releaseName, err)
		}

		// collect namespaces
		for _, r := range results {
			if trimmed := strings.TrimSpace(r.Namespace); trimmed != "" {
				nsMap[trimmed] = struct{}{}
			}
		}

		dRes = append(dRes, results...)
	}

	// Let's make sure that every image tag is set with `--set`.
	// Otherwise, templates have no way to use the images that were built.
	for _, b := range builds {
		if !valuesSet[b.Tag] {
			warnings.Printf("image [%s] is not used.", b.Tag)
			warnings.Printf("image [%s] is used instead.", b.ImageName)
			warnings.Printf("See helm sample for how to replace image names with their actual tags: https://github.com/GoogleContainerTools/skaffold/blob/master/examples/helm-deployment/skaffold.yaml")
		}
	}

	if err := labelDeployResults(h.labels, dRes); err != nil {
		return nil, fmt.Errorf("adding labels: %w", err)
	}

	// Collect namespaces in a string
	namespaces := make([]string, 0, len(nsMap))
	for ns := range nsMap {
		namespaces = append(namespaces, ns)
	}

	return namespaces, nil
}

// Dependencies returns a list of files that the deployer depends on.
func (h *HelmDeployer) Dependencies() ([]string, error) {
	var deps []string

	for _, release := range h.Releases {
		r := release
		deps = append(deps, r.ValuesFiles...)

		if r.Remote {
			// chart path is only a dependency if it exists on the local filesystem
			continue
		}

		chartDepsDirs := []string{
			"charts",
			"tmpcharts",
		}

		lockFiles := []string{
			"Chart.lock",
			"requirements.lock",
		}

		// We can always add a dependency if it is not contained in our chartDepsDirs.
		// However, if the file is in our chartDepsDir, we can only include the file
		// if we are not running the helm dep build phase, as that modifies files inside
		// the chartDepsDir and results in an infinite build loop.
		// We additionally exclude ChartFile.lock (Helm 3) and requirements.lock (Helm 2)
		// since they also get modified on helm dep build phase
		isDep := func(path string, info walk.Dirent) (bool, error) {
			if info.IsDir() {
				return false, nil
			}
			if r.SkipBuildDependencies {
				return true, nil
			}

			for _, v := range chartDepsDirs {
				if strings.HasPrefix(path, filepath.Join(release.ChartPath, v)) {
					return false, nil
				}
			}

			for _, v := range lockFiles {
				if strings.EqualFold(info.Name(), v) {
					return false, nil
				}
			}

			return true, nil
		}

		if err := walk.From(release.ChartPath).When(isDep).AppendPaths(&deps); err != nil {
			return deps, fmt.Errorf("issue walking releases: %w", err)
		}
	}
	sort.Strings(deps)
	return deps, nil
}

// Cleanup deletes what was deployed by calling Deploy.
func (h *HelmDeployer) Cleanup(ctx context.Context, out io.Writer) error {
	hv, err := h.binVer(ctx)
	if err != nil {
		return fmt.Errorf(versionErrorString, err)
	}

	for _, r := range h.Releases {
		releaseName, err := util.ExpandEnvTemplate(r.Name, nil)
		if err != nil {
			return fmt.Errorf("cannot parse the release name template: %w", err)
		}

		var namespace string
		if h.namespace != "" {
			namespace = h.namespace
		} else if r.Namespace != "" {
			namespace = r.Namespace
		}

		args := []string{"delete", releaseName}
		if hv.LT(helm3Version) {
			args = append(args, "--purge")
		} else if namespace != "" {
			args = append(args, "--namespace", namespace)
		}
		if err := h.exec(ctx, out, false, nil, args...); err != nil {
			return fmt.Errorf("deleting %q: %w", releaseName, err)
		}
	}
	return nil
}

// Render generates the Kubernetes manifests and writes them out
func (h *HelmDeployer) Render(ctx context.Context, out io.Writer, builds []build.Artifact, offline bool, filepath string) error {
	hv, err := h.binVer(ctx)
	if err != nil {
		return fmt.Errorf(versionErrorString, err)
	}

	renderedManifests := new(bytes.Buffer)

	for _, r := range h.Releases {
		args := []string{"template", r.ChartPath}

		if hv.GTE(helm3Version) {
			// Helm 3 requires the name to be before the chart path
			args = append(args[:1], append([]string{r.Name}, args[1:]...)...)
		} else {
			args = append(args, "--name", r.Name)
		}

		for _, vf := range r.ValuesFiles {
			args = append(args, "--values", vf)
		}

		params, err := pairParamsToArtifacts(builds, r.ArtifactOverrides)
		if err != nil {
			return fmt.Errorf("matching build results to chart values: %w", err)
		}

		for k, v := range params {
			var value string

			cfg := r.ImageStrategy.HelmImageConfig.HelmConventionConfig

			value, err = imageSetFromConfig(cfg, k, v.Tag)
			if err != nil {
				return err
			}

			args = append(args, "--set-string", value)
		}

		args, err = constructOverrideArgs(&r, builds, args, func(string) {})
		if err != nil {
			return err
		}

		if r.Namespace != "" {
			args = append(args, "--namespace", r.Namespace)
		}

<<<<<<< HEAD
		if err := h.exec(ctx, renderedManifests, false, nil, args...); err != nil {
			return err
=======
		outBuffer := new(bytes.Buffer)
		if err := h.exec(ctx, outBuffer, false, args...); err != nil {
			return errors.New(outBuffer.String())
>>>>>>> 9cd560bb
		}
		renderedManifests.Write(outBuffer.Bytes())
	}

	return outputRenderedManifests(renderedManifests.String(), filepath, out)
}

// exec executes the helm command, writing combined stdout/stderr to the provided writer
func (h *HelmDeployer) exec(ctx context.Context, out io.Writer, useSecrets bool, env []string, args ...string) error {
	if args[0] != "version" {
		args = append([]string{"--kube-context", h.kubeContext}, args...)
		args = append(args, h.Flags.Global...)

		if h.kubeConfig != "" {
			args = append(args, "--kubeconfig", h.kubeConfig)
		}

		if useSecrets {
			args = append([]string{"secrets"}, args...)
		}
	}

	cmd := exec.CommandContext(ctx, "helm", args...)
	if len(env) > 0 {
		cmd.Env = env
	}
	cmd.Stdout = out
	cmd.Stderr = out

	return util.RunCmd(cmd)
}

// deployRelease deploys a single release
func (h *HelmDeployer) deployRelease(ctx context.Context, out io.Writer, r latest.HelmRelease, builds []build.Artifact, valuesSet map[string]bool, helmVersion semver.Version) ([]Artifact, error) {
	releaseName, err := util.ExpandEnvTemplate(r.Name, nil)
	if err != nil {
		return nil, fmt.Errorf("cannot parse the release name template: %w", err)
	}

	opts := installOpts{
		releaseName: releaseName,
		upgrade:     true,
		flags:       h.Flags.Upgrade,
		force:       h.forceDeploy,
		chartPath:   r.ChartPath,
		helmVersion: helmVersion,
	}

	var installEnv []string
	if h.enableDebug {
		if hv, err := h.binVer(ctx); err != nil {
			return nil, err
		} else if hv.LT(helm31Version) {
			return nil, fmt.Errorf("debug requires at least Helm 3.1 (current: %v)", hv)
		}
		var binary string
		if binary, err = os.Executable(); err != nil {
			return nil, fmt.Errorf("cannot locate this Skaffold binary: %w", err)
		}
		opts.postRenderer = binary

		var buildsFile string
		if len(builds) > 0 {
			var cleanup func()
			buildsFile, cleanup, err = writeBuildArtifacts(builds)
			if err != nil {
				return nil, fmt.Errorf("could not write build-artifacts: %w", err)
			}
			defer cleanup()
		}

		// need to include current environment, specifically for HOME to lookup ~/.kube/config
		cmdLine := h.generateSkaffoldDebugFilter(buildsFile)
		installEnv = append(util.OSEnviron(), "SKAFFOLD_CMDLINE="+strings.Join(cmdLine, " "))
	}

	if h.namespace != "" {
		opts.namespace = h.namespace
	} else if r.Namespace != "" {
		opts.namespace = r.Namespace
	}

	if err := h.exec(ctx, ioutil.Discard, false, nil, getArgs(helmVersion, releaseName, opts.namespace)...); err != nil {
		color.Yellow.Fprintf(out, "Helm release %s not installed. Installing...\n", releaseName)

		opts.upgrade = false
		opts.flags = h.Flags.Install
	} else {
		if r.UpgradeOnChange != nil && !*r.UpgradeOnChange {
			logrus.Infof("Release %s already installed...", releaseName)
			return []Artifact{}, nil
		} else if r.UpgradeOnChange == nil && r.Remote {
			logrus.Infof("Release %s not upgraded as it is remote...", releaseName)
			return []Artifact{}, nil
		}
	}

	// Only build local dependencies, but allow a user to skip them.
	if !r.SkipBuildDependencies && !r.Remote {
		logrus.Infof("Building helm dependencies...")

		if err := h.exec(ctx, out, false, nil, "dep", "build", r.ChartPath); err != nil {
			return nil, fmt.Errorf("building helm dependencies: %w", err)
		}
	}

	// Dump overrides to a YAML file to pass into helm
	if len(r.Overrides.Values) != 0 {
		overrides, err := yaml.Marshal(r.Overrides)
		if err != nil {
			return nil, fmt.Errorf("cannot marshal overrides to create overrides values.yaml: %w", err)
		}

		if err := ioutil.WriteFile(constants.HelmOverridesFilename, overrides, 0666); err != nil {
			return nil, fmt.Errorf("cannot create file %q: %w", constants.HelmOverridesFilename, err)
		}

		defer func() {
			os.Remove(constants.HelmOverridesFilename)
		}()
	}

	if r.Packaged != nil {
		chartPath, err := h.packageChart(ctx, r)
		if err != nil {
			return nil, fmt.Errorf("cannot package chart: %w", err)
		}

		opts.chartPath = chartPath
	}

	args, err := installArgs(r, builds, valuesSet, opts)
	if err != nil {
		return nil, fmt.Errorf("release args: %w", err)
	}

	err = h.exec(ctx, out, r.UseHelmSecrets, installEnv, args...)
	if err != nil {
		return nil, fmt.Errorf("install: %w", err)
	}

	b, err := h.getRelease(ctx, helmVersion, releaseName, opts.namespace)
	if err != nil {
		return nil, fmt.Errorf("get release: %w", err)
	}

	artifacts := parseReleaseInfo(opts.namespace, bufio.NewReader(&b))
	return artifacts, nil
}

// getRelease confirms that a release is visible to helm
func (h *HelmDeployer) getRelease(ctx context.Context, helmVersion semver.Version, releaseName string, namespace string) (bytes.Buffer, error) {
	// Retry, because under Helm 2, at least, a release may not be immediately visible
	opts := backoff.NewExponentialBackOff()
	opts.MaxElapsedTime = 4 * time.Second
	var b bytes.Buffer

	err := backoff.Retry(
		func() error {
			if err := h.exec(ctx, &b, false, nil, getArgs(helmVersion, releaseName, namespace)...); err != nil {
				logrus.Debugf("unable to get release: %v (may retry):\n%s", err, b.String())
				return err
			}
			return nil
		}, opts)

	logrus.Debug(b.String())

	return b, err
}

// binVer returns the version of the helm binary found in PATH. May be cached.
func (h *HelmDeployer) binVer(ctx context.Context) (semver.Version, error) {
	// Return the cached version value if non-zero
	if h.bV.Major != 0 && h.bV.Minor != 0 {
		return h.bV, nil
	}

	var b bytes.Buffer
	// Only 3.0.0-beta doesn't support --client
	if err := h.exec(ctx, &b, false, nil, "version", "--client"); err != nil {
		return semver.Version{}, fmt.Errorf("helm version command failed %q: %w", b.String(), err)
	}
	raw := b.String()
	matches := versionRegex.FindStringSubmatch(raw)
	if len(matches) == 0 {
		return semver.Version{}, fmt.Errorf("unable to parse output: %q", raw)
	}

	v, err := semver.ParseTolerant(matches[1])
	if err != nil {
		return semver.Version{}, fmt.Errorf("semver make %q: %w", matches[1], err)
	}

	h.bV = v
	return h.bV, nil
}

// installOpts are options to be passed to "helm install"
type installOpts struct {
	flags        []string
	releaseName  string
	namespace    string
	chartPath    string
	upgrade      bool
	force        bool
	helmVersion  semver.Version
	postRenderer string
}

// installArgs calculates the correct arguments to "helm install"
func installArgs(r latest.HelmRelease, builds []build.Artifact, valuesSet map[string]bool, o installOpts) ([]string, error) {
	var args []string
	if o.upgrade {
		args = append(args, "upgrade", o.releaseName)
		args = append(args, o.flags...)

		if o.force {
			args = append(args, "--force")
		}

		if r.RecreatePods {
			args = append(args, "--recreate-pods")
		}
	} else {
		args = append(args, "install")
		if o.helmVersion.LT(helm3Version) {
			args = append(args, "--name")
		}
		args = append(args, o.releaseName)
		args = append(args, o.flags...)
	}

	if o.postRenderer != "" {
		args = append(args, "--post-renderer")
		args = append(args, o.postRenderer)
	}

	// There are 2 strategies:
	// 1) Deploy chart directly from filesystem path or from repository
	//    (like stable/kubernetes-dashboard). Version only applies to a
	//    chart from repository.
	// 2) Package chart into a .tgz archive with specific version and then deploy
	//    that packaged chart. This way user can apply any version and appVersion
	//    for the chart.
	if r.Packaged == nil && r.Version != "" {
		args = append(args, "--version", r.Version)
	}

	args = append(args, o.chartPath)

	if o.namespace != "" {
		args = append(args, "--namespace", o.namespace)
	}

	params, err := pairParamsToArtifacts(builds, r.ArtifactOverrides)
	if err != nil {
		return nil, fmt.Errorf("matching build results to chart values: %w", err)
	}

	if len(r.Overrides.Values) != 0 {
		args = append(args, "-f", constants.HelmOverridesFilename)
	}

	for k, v := range params {
		var value string

		cfg := r.ImageStrategy.HelmImageConfig.HelmConventionConfig

		value, err = imageSetFromConfig(cfg, k, v.Tag)
		if err != nil {
			return nil, err
		}

		valuesSet[v.Tag] = true
		args = append(args, "--set-string", value)
	}

	args, err = constructOverrideArgs(&r, builds, args, func(k string) {
		valuesSet[k] = true
	})
	if err != nil {
		return nil, err
	}

	if r.Wait {
		args = append(args, "--wait")
	}

	return args, nil
}

// constructOverrideArgs creates the command line arguments for overrides
func constructOverrideArgs(r *latest.HelmRelease, builds []build.Artifact, args []string, record func(string)) ([]string, error) {
	sortedKeys := make([]string, 0, len(r.SetValues))
	for k := range r.SetValues {
		sortedKeys = append(sortedKeys, k)
	}
	sort.Strings(sortedKeys)
	for _, k := range sortedKeys {
		record(r.SetValues[k])
		args = append(args, "--set", fmt.Sprintf("%s=%s", k, r.SetValues[k]))
	}

	for k, v := range r.SetFiles {
		record(v)
		args = append(args, "--set-file", fmt.Sprintf("%s=%s", k, v))
	}

	envMap := map[string]string{}
	for idx, b := range builds {
		suffix := ""
		if idx > 0 {
			suffix = strconv.Itoa(idx + 1)
		}

		for k, v := range envVarForImage(b.ImageName, b.Tag) {
			envMap[k+suffix] = v
		}
	}
	logrus.Debugf("EnvVarMap: %+v\n", envMap)

	sortedKeys = make([]string, 0, len(r.SetValueTemplates))
	for k := range r.SetValueTemplates {
		sortedKeys = append(sortedKeys, k)
	}
	sort.Strings(sortedKeys)
	for _, k := range sortedKeys {
		v, err := util.ExpandEnvTemplate(r.SetValueTemplates[k], envMap)
		if err != nil {
			return nil, err
		}

		record(v)
		args = append(args, "--set", fmt.Sprintf("%s=%s", k, v))
	}

	for _, v := range r.ValuesFiles {
		exp, err := homedir.Expand(v)
		if err != nil {
			return nil, fmt.Errorf("unable to expand %q: %w", v, err)
		}

		exp, err = util.ExpandEnvTemplate(exp, envMap)
		if err != nil {
			return nil, err
		}

		args = append(args, "-f", exp)
	}
	return args, nil
}

// getArgs calculates the correct arguments to "helm get"
func getArgs(v semver.Version, releaseName string, namespace string) []string {
	args := []string{"get"}
	if v.GTE(helm3Version) {
		args = append(args, "all")
		if namespace != "" {
			args = append(args, "--namespace", namespace)
		}
	}
	return append(args, releaseName)
}

// envVarForImage creates an environment map for an image and digest tag (fqn)
func envVarForImage(imageName string, digest string) map[string]string {
	customMap := map[string]string{
		"IMAGE_NAME": imageName,
		"DIGEST":     digest, // The `DIGEST` name is kept for compatibility reasons
	}

	// Standardize access to Image reference fields in templates
	ref, err := docker.ParseReference(digest)
	if err == nil {
		customMap[constants.ImageRef.Repo] = ref.BaseName
		customMap[constants.ImageRef.Tag] = ref.Tag
		customMap[constants.ImageRef.Digest] = ref.Digest
	} else {
		logrus.Warnf("unable to extract values for %v, %v and %v from image %v due to error:\n%v", constants.ImageRef.Repo, constants.ImageRef.Tag, constants.ImageRef.Digest, digest, err)
	}

	if digest == "" {
		return customMap
	}

	// DIGEST_ALGO and DIGEST_HEX are deprecated and will contain nonsense values
	names := strings.SplitN(digest, ":", 2)
	if len(names) >= 2 {
		customMap["DIGEST_ALGO"] = names[0]
		customMap["DIGEST_HEX"] = names[1]
	} else {
		customMap["DIGEST_HEX"] = digest
	}
	return customMap
}

// packageChart packages the chart and returns the path to the resulting chart archive
func (h *HelmDeployer) packageChart(ctx context.Context, r latest.HelmRelease) (string, error) {
	// Allow a test to sneak a predictable path in
	tmpDir := h.pkgTmpDir

	if tmpDir == "" {
		t, err := ioutil.TempDir("", "skaffold-helm")
		if err != nil {
			return "", fmt.Errorf("tempdir: %w", err)
		}
		tmpDir = t
	}

	args := []string{"package", r.ChartPath, "--destination", tmpDir}

	if r.Packaged.Version != "" {
		v, err := util.ExpandEnvTemplate(r.Packaged.Version, nil)
		if err != nil {
			return "", fmt.Errorf("packaged.version template: %w", err)
		}
		args = append(args, "--version", v)
	}

	if r.Packaged.AppVersion != "" {
		av, err := util.ExpandEnvTemplate(r.Packaged.AppVersion, nil)
		if err != nil {
			return "", fmt.Errorf("packaged.appVersion template: %w", err)
		}
		args = append(args, "--app-version", av)
	}

	buf := &bytes.Buffer{}

	if err := h.exec(ctx, buf, false, nil, args...); err != nil {
		return "", fmt.Errorf("package chart into a .tgz archive: %v: %w", args, err)
	}

	output := strings.TrimSpace(buf.String())
	idx := strings.Index(output, tmpDir)

	if idx == -1 {
		return "", fmt.Errorf("unable to find %s in output: %s", tmpDir, output)
	}

	return output[idx:], nil
}

func (h *HelmDeployer) generateSkaffoldDebugFilter(buildsFile string) []string {
	args := []string{"debug", "--filter", "--kube-context", h.kubeContext}
	if len(buildsFile) > 0 {
		args = append(args, "--build-artifacts", buildsFile)
	}
	args = append(args, h.Flags.Global...)

	if h.kubeConfig != "" {
		args = append(args, "--kubeconfig", h.kubeConfig)
	}
	return args
}

// imageSetFromConfig calculates the --set-string value from the helm config
func imageSetFromConfig(cfg *latest.HelmConventionConfig, valueName string, tag string) (string, error) {
	if cfg == nil {
		return fmt.Sprintf("%s=%s", valueName, tag), nil
	}

	ref, err := docker.ParseReference(tag)
	if err != nil {
		return "", fmt.Errorf("cannot parse the image reference %q: %w", tag, err)
	}

	var imageTag string
	if ref.Digest != "" {
		imageTag = fmt.Sprintf("%s@%s", ref.Tag, ref.Digest)
	} else {
		imageTag = ref.Tag
	}

	if cfg.ExplicitRegistry {
		if ref.Domain == "" {
			return "", fmt.Errorf("image reference %s has no domain", tag)
		}
		return fmt.Sprintf("%[1]s.registry=%[2]s,%[1]s.repository=%[3]s,%[1]s.tag=%[4]s", valueName, ref.Domain, ref.Path, imageTag), nil
	}

	return fmt.Sprintf("%[1]s.repository=%[2]s,%[1]s.tag=%[3]s", valueName, ref.BaseName, imageTag), nil
}

// pairParamsToArtifacts associates parameters to the build artifact it creates
func pairParamsToArtifacts(builds []build.Artifact, params map[string]string) (map[string]build.Artifact, error) {
	imageToBuildResult := map[string]build.Artifact{}
	for _, b := range builds {
		imageToBuildResult[b.ImageName] = b
	}

	paramToBuildResult := map[string]build.Artifact{}

	for param, imageName := range params {
		b, ok := imageToBuildResult[imageName]
		if !ok {
			return nil, fmt.Errorf("no build present for %s", imageName)
		}

		paramToBuildResult[param] = b
	}

	return paramToBuildResult, nil
}

func IsHelmChart(path string) bool {
	return filepath.Base(path) == "Chart.yaml"
}

// copy of cmd/skaffold/app/flags.BuildOutputs
type buildOutputs struct {
	Builds []build.Artifact `json:"builds"`
}

func writeBuildArtifacts(builds []build.Artifact) (string, func(), error) {
	buildOutput, err := json.Marshal(buildOutputs{builds})
	if err != nil {
		return "", nil, fmt.Errorf("cannot marshal build artifacts: %w", err)
	}

	f, err := ioutil.TempFile("", "builds*.yaml")
	if err != nil {
		return "", nil, fmt.Errorf("cannot create temp file: %w", err)
	}
	if _, err := f.Write(buildOutput); err != nil {
		return "", nil, fmt.Errorf("cannot write to temp file: %w", err)
	}
	if err := f.Close(); err != nil {
		return "", nil, fmt.Errorf("cannot close temp file: %w", err)
	}
	return f.Name(), func() { os.Remove(f.Name()) }, nil
}<|MERGE_RESOLUTION|>--- conflicted
+++ resolved
@@ -20,11 +20,8 @@
 	"bufio"
 	"bytes"
 	"context"
-<<<<<<< HEAD
 	"encoding/json"
-=======
 	"errors"
->>>>>>> 9cd560bb
 	"fmt"
 	"io"
 	"io/ioutil"
@@ -298,14 +295,9 @@
 			args = append(args, "--namespace", r.Namespace)
 		}
 
-<<<<<<< HEAD
-		if err := h.exec(ctx, renderedManifests, false, nil, args...); err != nil {
-			return err
-=======
 		outBuffer := new(bytes.Buffer)
-		if err := h.exec(ctx, outBuffer, false, args...); err != nil {
+		if err := h.exec(ctx, outBuffer, false, nil, args...); err != nil {
 			return errors.New(outBuffer.String())
->>>>>>> 9cd560bb
 		}
 		renderedManifests.Write(outBuffer.Bytes())
 	}
